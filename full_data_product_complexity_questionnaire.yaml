data_product_complexity:
<<<<<<< HEAD
- category: Stakeholder/Org complexity
  questions:
  - question: Number/diversity of stakeholders
    questionType: DropDown
    description: How many and how varied the stakeholders are
    options:
    - Only a few/easily identified stakeholders
    - Many different stakeholders
    - Not sure
  - question: Stakeholder availability
    description: How available or identifiable the stakeholders are
    options:
    - No problem identifying stakeholders and they exist in the business
    - Some stakeholders have left and there are SME gaps
    - No idea who our stakeholders are or they are no longer present
    - Not sure
  - question: Stakeholder engagement
    description: How engaged stakeholders are and ease of access
    options:
    - We can get time and engagement from our stakeholders
    - Sometimes engagement from stakeholders is difficult/insufficient
    - Access to our stakeholders is a real problem
    - Not sure
- category: Source complexity
  questions:
  - question: Number of sources
    description: How many upstream data sources exist
    options:
    - only 1
    - 1-3
    - more than 3 source systems/data products make up this data product
    - Not sure
  - question: Requires new sources to be integrated
    description: Whether new data sources need to be added
    options:
    - only using existing sources
    - some new sources
    - many new sources to integrate
    - Not sure
  - question: Sources are CDC
    description: Are sources change data capture (CDC)?
    options:
    - 'No'
    - 'Yes'
    - Not sure
  - question: Our product builds on PDPV1 implementations
    description: Whether this builds on older PDPV1 implementations
    options:
    - 'No'
    - 'Yes'
    - Not sure
  - question: Access to source system SME
    description: Availability of subject matter experts for source systems
    options:
    - Full access to SME that understands the source
    - Only occasional access
    - No SME available
    - Not sure
  - question: How hard is it to understand the source system?
    description: Complexity and documentation of source systems
    options:
    - Well documented and understood
    - Partial understanding and documentation
    - Complex/obscure with no docs
    - Not sure
  - question: New integration pattern
    description: Whether this reuses or introduces new integration patterns
    options:
    - Reusing an existing approved integration pattern e.g. Informatica/APIs
    - Is a tweak of an existing pattern
    - Is a totally new pattern that needs arch approval
    - Not sure
  - question: Uses Ab Initio sources?
    description: Whether Ab Initio data sources are used
    options:
    - 'No'
    - 'Yes'
    - Not sure
  - question: Volume
    description: Estimated data volume within the first year
    options:
    - Will have 1-20GiB of data within a year
    - 20-1TiB in a year
    - 1-50TiB of data in a year
    - '>50TiB of data in a year'
    - Not sure
  - question: Velocity
    description: Frequency or streaming nature of incoming data
    options:
    - Daily batch
    - Intra-day batches
    - Streaming
    - Not sure
  - question: Late arriving or out-of-order data
    description: Stability and timeliness of incoming data
    options:
    - Data is always on time and stable
    - Sometimes missing or late
    - Often missing or late/out of order
    - Not sure
- category: Modelling complexity
  questions:
  - question: Data Vault dismantling
    description: Whether a Data Vault model is in place and needs to be dismantled
    options:
    - No Data Vault
    - Some implementation started but not a lot to redo
    - Raw/Business Vault built and needs to be dismantled
    - Not sure
  - question: Historised values
    description: Whether historical dimension changes (e.g., SCD2) need to be tracked
    options:
    - No, only latest snapshot ever needed
    - Some tracking of history of values in data needed over time
    - Need to keep history of changes to dimension values (“SCD2”)
    - Not sure
  - question: PLDM readiness
    description: Whether the PLDM model is defined and agreed
    options:
    - PLDM modelling done and agreed already/concepts exist
    - Some modelling
    - Totally new modelling to be done and approved
    - Not sure
  - question: Understanding of how it will be consumed
    description: Clarity on data consumption and modeling requirements
    options:
    - Clear requirements how things need to be modelled for consumers
    - Some indication based on use cases
    - No idea how this data needs to be consumed or a wide variety of use cases
    - Not sure
- category: Implementation complexity
  questions:
  - question: Paved Road fit
    description: Whether the implementation fits current platform capabilities
    options:
    - Fits perfectly in currently delivered functionality
    - Fits but needs some new features or changes
    - Needs to be crazy paved
    - Not sure
  - question: New platform capabilities required
    description: Whether new tools or frameworks are needed
    options:
    - All platform features already available
    - Some new tools or frameworks needed
    - Needs very different platform capabilities from today
    - Not sure
  - question: Involves decommissioning of PDP V1 product
    description: Whether an existing PDP V1 product needs to be retired
    options:
    - No, is new PDPV2 only
    - Yes need to decommission a PDPV1 product and replace with PDPV2
    - Not sure
  - question: Inherited tech debt complexity
    description: How much technical debt the team inherits
    options:
    - Greenfields
    - Some existing tech debt
    - Lots of tech debt to unpick and manage
    - Not sure
  - question: Automation applicability
    description: Whether automation tools are applicable and available
    options:
    - Automation tooling/frameworks exist
    - Some tools to help
    - No automation available
    - Not sure
  - question: Tooling applicable and available
    description: Whether the chosen stack supports the implementation
    options:
    - Fits in existing stack
    - Needs some different tools
    - Completely different
    - Not sure
  - question: Infrastructure deps
    description: Level of infrastructure dependencies
    options:
    - No dependency on cloud team
    - Some additional custom infrastructure
    - Need cloud/networking team
    - Not sure
  - question: Streaming vs batch
    description: Type of processing required
    options:
    - Batch
    - Medium-latency streaming or micro-batch needed
    - Real-time needed
    - Not sure
  - question: Data contract complex
    description: Complexity of the data interface
    options:
    - Simple interface
    - Mostly simple interfaces
    - Many different interfaces
    - Not sure
- category: Compliance / Governance / Infosec complexity
  questions:
  - question: Has Personally Identifiable Information in data
    description: Whether the data contains PII
    options:
    - 'No'
    - 'Yes'
    - Not sure
  - question: Has confidential/secret data?
    description: Whether the data contains business secrets or restricted info
    options:
    - 'No'
    - 'Yes'
    - Not sure
  - question: Complexity of classifying data
    description: How hard it is to classify the data properly
    options:
    - We can easily classify
    - We need help/other tooling for this datasety
    - Not sure
  - question: DPISO?
    description: Status of the Data Privacy and Security Assessment
    options:
    - Not needed
    - One exists already
    - Still need to engage and get DPISO
    - Not sure
  - question: New supplier relationship?
    description: Whether data is from new or existing third-party suppliers
    options:
    - Existing supplier
    - New 3rd party supplier
    - Potentially many new supplier relationships
    - Not sure
  - question: New infosec pattern
    description: Whether new information security approvals are needed
    options:
    - Only existing approved patterns
    - Variations on existing
    - Totally new infosec assessments
    - Not sure
  - question: EDI scanning needed?
    description: Need for malware/DLP scanning of incoming data
    options:
    - No - agreed
    - Some scanning
    - Yes - all source data needs scan
    - Not sure
- category: Consumption complexity
  questions:
  - question: We need to build a Tableau certified source
    description: Whether a certified Tableau data source must be delivered
    options:
    - 'No'
    - 'Yes'
    - Not sure
  - question: Number of consumer personas
    description: How many types of data consumers must be supported
    options:
    - Only 1
    - 1-3
    - '>3'
    - Not sure
  - question: Users and Use Cases well understood
    description: Clarity of user needs and use cases
    options:
    - Clear requirements
    - Some known use cases
    - Need to be flexible
    - Not sure
  - question: User training complexity
    description: Level of training and enablement required
    options:
    - No training required
    - Will need to support sometimes
    - Formal training needed
    - Not sure
- category: Visualisation complexity
  questions:
  - question: Complex / Custom UI
    description: Type and complexity of required visualizations
    options:
    - No viz
    - Simple tableau visualisations
    - Custom or complex viz
    - Not sure
  - question: Streamlit app?
    description: Whether a custom Streamlit application is required
    options:
    - No App
    - Yes is a custom app
    - Not sure
  - question: Needs custom user research/UX?
    description: Whether UX research and design is needed
    options:
    - 'No'
    - 'Yes'
    - Not sure
- category: Data Quality complexity
  questions:
  - question: Complex data validation requirements
    description: Depth of data validation and testing needed
    options:
    - Simple expectations
    - Complex inter-field tests
    - Correctness guarantees needed for business-critical reasons (e.g. compliance)
    - Not sure
  - question: Complex pipeline verification requirements
    description: Complexity of ensuring pipeline correctness
    options:
    - Simple unit tests
    - Unit and integration tests
    - Manual verification needed
    - Not sure
  - question: Custom tests that don’t fit into framework
    description: Need for custom testing frameworks or tools
    options:
    - Our tests fit framework
    - Need new tool or custom code
    - Not sure
- category: Dependency complexity
  questions:
  - question: Dependency on other teams
    description: Need for support from other engineering teams
    options:
    - No dependency
    - Only dependent on source teams
    - Dependent on source and platform/other teams
    - Not sure
  - question: Dependency on other data products
    description: Need for data from other products or domains
    options:
    - 'No'
    - Yes but only our own products
    - Yes and others from other domains
    - Not sure
  - question: Dependency on tech modernisation
    description: Impact from the tech modernisation programme
    options:
    - No we are unaffected
    - Yes we are impacted
    - Not sure
  - question: Dependency on cloud teams
    description: Need for cloud or infrastructure team involvement
    options:
    - No dependency
    - Yes we do have a dependency
    - Not sure
  - question: Dependency on 3rd party consumption testing
    description: Dependency on UAT from 3rd parties or external teams
    options:
    - No dependency outside team
    - Yes but internal JL team
    - Yes 3rd party outside JL
    - Not sure
=======
formTitle: Data Product Complexity Questionaire
sections:
  - section: Data Product Information
    questions:
    - question: What is the data product name?
      questionType: ShortAnswer
    - question: What is the Value Stream?
      description: Choose the most appropriate value stream from the values stream
      questionType: DropDown
      options:
      - P1
      - FS 
      - W1 
      - W2 
      - W3
      - W4
      - J1
      - J2
      - J3
      - SCA1
      - SCA2
    - question: What data tiers does this data product impact?
      description: please indicate all effected tiers
      questionType: CheckBox
      options:
      - Raw
      - Conform
      - Consume
      - Not sure
  - section: Stakeholders and organisation 
    questions:
    - question: Are stakeholders identified? 
      description: Indicate if the data product consuming stakeholder(s) are identified 
      questionType: DropDown
      options:
      - No problem identifying stakeholders and they exist in the business
      - Some stakeholders have left and there are SME gaps
      - No idea who our stakeholders are or they are no longer present
      - Not sure
    - question: Number/diversity of stakeholders
      description: How many and how varied the stakeholders are
      questionType: DropDown
      options:
      - Only a few/easily identified stakeholders
      - Many different stakeholders
      - Not sure
    - question: Stakeholder availability and engagement
      description: How engaged stakeholders are and ease of access
      questionType: DropDown
      options:
      - We can get time and engagement from our stakeholders
      - Sometimes engagement from stakeholders is difficult/insufficient
      - Access to our stakeholders is a real problem
      - Not sure
  - section: Source Data 
    questions:
    - question: How many upstream data sources (data products and/or source systems) does this data product depend on?
      description: Provide the a numerical estimate  
      questionType: ShortAnswer
    - question: Do new sources need to be integrated and landed in the data platform?
      description: Chose the most appropraite option
      questionType: DropDown  
      options:
      - only needs existing sources in raw
      - some new sources need to be integrated
      - many new sources to integrate
      - Not sure
    - question: Our product builds on PDPV1 implementations
      description: Whether this builds on older PDPV1 implementations
      questionType: DropDown 
      options:
      - 'No'
      - 'Yes'
      - Not sure
    - question: Access to source system SME
      description: Availability of subject matter experts for source systems
      questionType: DropDown 
      options:
      - Full access to SME that understands the source
      - Only occasional access
      - No SME available
      - Not sure
    - question: Are the source data/systems on which this data product depends well understood/clear knowledge?  
      description: Knoweldge of the source data dependencies impacts the classification and modelling for the data product
      questionType: DropDown 
      options:
      - Well documented and understood
      - Partial understanding and documentation
      - Complex/obscure with little information
      - Not sure
    - question: New integration pattern
      description: Whether this reuses or introduces new integration patterns
      questionType: DropDown 
      options:
      - Reusing an existing approved integration pattern e.g. Informatica/APIs
      - Is a tweak of an existing pattern
      - Is a totally new pattern that needs arch approval
      - Not sure
    - question: Please select all applicable source integration technologies
      description: 
      questionType: CheckBox 
      options:
      - Informatica CDC
      - Ab Initio
      - Other
    - question: Velocity
      description: Frequency or streaming nature of incoming data
      questionType: DropDown 
      options:
      - Daily batch
      - Intra-day batches
      - Streaming
      - Not sure
    - question: What is the volume of records (rows) that are typically updated per day?
      description: Capture the estimated data volume, for example 3000, or 5000000 
      questionType: ShortAnswer 
    - question: Is the source data correctly sequenced and ordered?
      description: Stability and timeliness of incoming data
      questionType: DropDown 
      options:
      - Data is always on time and stable
      - Sometimes missing or late
      - Often missing or late/out of order
      - Not sure
  - section: Data governance and information security
    questions:
    - question: Is there Personally Identifiable Information in the source data?
      description: Whether the data contains PII
      questionType: DropDown
      options:
      - 'No'
      - 'Yes'
      - Not sure
    - question: Is there confidential or secret data?
      description: Whether the data contains business secrets or restricted info
      options:
      - 'No'
      - 'Yes'
      - Not sure
    - question: Does this data product require DPISO?
      description: Status of the Data Privacy and Security Assessment
      options:
      - Not needed
      - One exists already
      - A new DPISO is required
      - Not sure
    - question: New supplier relationship?
      description: Whether data is from new or existing third-party suppliers
      options:
      - Existing supplier
      - New 3rd party supplier
      - Potentially many new supplier relationships
      - Not sure
    - question: New infosec pattern
      description: Whether new information security approvals are needed
      options:
      - Only existing approved patterns
      - Variations on existing
      - Totally new infosec assessments
      - Not sure
    - question: EDI scanning needed?
      description: Need for malware/DLP scanning of incoming data
      options:
      - No - agreed
      - Some scanning
      - Yes - all source data needs scan
      - Not sure
  - section: Data Modelling
    questions:
    - question: Does the data product depend on the Data Vault?
      description: Whether a Data Vault model is in place and needs to be dismantled
      questionType: DropDown
      options:
      - No Data Vault
      - Some implementation started but not a lot to redo
      - Raw/Business Vault built and needs to be dismantled
      - Not sure
    - question: Do records changes need to be tracked (historised)?
      description: Do historical dimension changes (e.g., SCD2) need to be tracked
      questionType: DropDown
      options:
      - No, only latest snapshot ever needed
      - Some tracking of history of values in data needed over time
      - Need to keep history of changes to dimension values (“SCD2”)
      - Not sure
    - question: Does the data product depend on conformed model (PLDM)?  
      description: Select the most appropriate option
      questionType: DropDown
      options:
      - PLDM model is defined in conformed tier and agreed  
      - Some refinment/iteration needed
      - Totally new modelling to be done and approved
      - Not sure
  - section: Dependencies 
    questions:
    - question: Are the dependency on other data products?
      description: Need for data from other products or domains
      questionType: DropDown
      options:
      - 'No'
      - Yes but only our own products
      - Yes and others from other domains
      - Not sure
    - question: Does Tech Modernisation have an impact on our data sources/systems?
      description: Impact from the tech modernisation programme
      questionType: DropDown
      options:
      - No impact
      - Some impact
      - Major impact
      - Not sure
    - question: Dependency on 3rd party consumption testing
      description: Dependency on UAT from 3rd parties or external teams
      questionType: DropDown
      options:
      - No dependency outside team
      - Yes but internal JL team
      - Yes 3rd party outside JL
      - Not sure
  - section: Consumption and Visualisation
    questions:
    - question: How many consumer personas are supported by this data product?
      description: How many types of data consumers must be supported.  For example
      questionType: DropDown  
      options:
      - Only 1
      - 2-3
      - '>3'
      - Not sure
    - question: Are there clear consumption requirements for the data product?
      description: Clarity on data consumption and modeling requirements
      questionType: DropDown
      options:
      - Clear requirements how things need to be modelled for consumers
      - Some indication based on use cases
      - No idea how this data needs to be consumed or a wide variety of use cases
      - Not sure  
    - question: Do we need to build a Tableau certified source(s)
      description: Whether a certified Tableau data source must be delivered
      questionType: DropDown
      options:
      - 'No'
      - 'Yes'
      - Not sure
    - question: What is the visualisation complexity of the data product?
      description: Please indicate Type and complexity of required visualizations
      options:
      - No visualasation required 
      - Simple tableau visualisations
      - Custom or complex dashboards
      - Custom Streamlit app
      - Not sure
    - question: Needs custom user research/UX?
      description: Whether UX research and design is needed
      options:
      - 'No'
      - 'Yes'
      - Not sure
  - section: Implementation
    questions:
    - question: Are new data platform capabilities required to satify this data product?
      description: Whether new tools or frameworks are needed
      questionType: DropDown
      options:
      - All platform features already available
      - Some new tools or frameworks needed
      - Needs very different platform capabilities from today
      - Not sure
    - question: Does a v1 data product need to be decommissioned?
      description: Whether an existing PDP V1 product needs to be retired
      questionType: DropDown
      options:
      - No, is new PDPV2 only
      - Yes need to decommission a PDPV1 product and replace with PDPV2
      - Not sure
    - question: Is there inherited tech debt complexity?
      description: Consider Data Vault or legacy ingestion pipelines in your a  
      questionType: DropDown
      options:
      - Greenfield implementation
      - Some existing tech debt
      - Lots of tech debt to unpick and manage
      - Not sure
    - question: Automation applicability
      description: Whether automation tools are applicable and available
      questionType: DropDown
      options:
      - Automation tooling/frameworks exist
      - Some tools to help
      - No automation available
      - Not sure
    - question: Tooling applicable and available
      description: Whether the chosen stack supports the implementation
      questionType: DropDown
      options:
      - Fits in existing stack
      - Needs some different tools
      - Completely different
      - Not sure
    - question: Streaming vs batch
      description: Type of processing required
      questionType: DropDown
      options:
      - Batch
      - Medium-latency streaming or micro-batch needed
      - Real-time needed
      - Not sure
    - question: Data contract complex
      description: Complexity of the data interface
      questionType: DropDown
      options:
      - Simple interface
      - Mostly simple interfaces
      - Many different interfaces
      - Not sure
   
>>>>>>> 0b650f25
<|MERGE_RESOLUTION|>--- conflicted
+++ resolved
@@ -1,669 +1,316 @@
 data_product_complexity:
-<<<<<<< HEAD
-- category: Stakeholder/Org complexity
-  questions:
-  - question: Number/diversity of stakeholders
-    questionType: DropDown
-    description: How many and how varied the stakeholders are
-    options:
-    - Only a few/easily identified stakeholders
-    - Many different stakeholders
-    - Not sure
-  - question: Stakeholder availability
-    description: How available or identifiable the stakeholders are
-    options:
-    - No problem identifying stakeholders and they exist in the business
-    - Some stakeholders have left and there are SME gaps
-    - No idea who our stakeholders are or they are no longer present
-    - Not sure
-  - question: Stakeholder engagement
-    description: How engaged stakeholders are and ease of access
-    options:
-    - We can get time and engagement from our stakeholders
-    - Sometimes engagement from stakeholders is difficult/insufficient
-    - Access to our stakeholders is a real problem
-    - Not sure
-- category: Source complexity
-  questions:
-  - question: Number of sources
-    description: How many upstream data sources exist
-    options:
-    - only 1
-    - 1-3
-    - more than 3 source systems/data products make up this data product
-    - Not sure
-  - question: Requires new sources to be integrated
-    description: Whether new data sources need to be added
-    options:
-    - only using existing sources
-    - some new sources
-    - many new sources to integrate
-    - Not sure
-  - question: Sources are CDC
-    description: Are sources change data capture (CDC)?
-    options:
-    - 'No'
-    - 'Yes'
-    - Not sure
-  - question: Our product builds on PDPV1 implementations
-    description: Whether this builds on older PDPV1 implementations
-    options:
-    - 'No'
-    - 'Yes'
-    - Not sure
-  - question: Access to source system SME
-    description: Availability of subject matter experts for source systems
-    options:
-    - Full access to SME that understands the source
-    - Only occasional access
-    - No SME available
-    - Not sure
-  - question: How hard is it to understand the source system?
-    description: Complexity and documentation of source systems
-    options:
-    - Well documented and understood
-    - Partial understanding and documentation
-    - Complex/obscure with no docs
-    - Not sure
-  - question: New integration pattern
-    description: Whether this reuses or introduces new integration patterns
-    options:
-    - Reusing an existing approved integration pattern e.g. Informatica/APIs
-    - Is a tweak of an existing pattern
-    - Is a totally new pattern that needs arch approval
-    - Not sure
-  - question: Uses Ab Initio sources?
-    description: Whether Ab Initio data sources are used
-    options:
-    - 'No'
-    - 'Yes'
-    - Not sure
-  - question: Volume
-    description: Estimated data volume within the first year
-    options:
-    - Will have 1-20GiB of data within a year
-    - 20-1TiB in a year
-    - 1-50TiB of data in a year
-    - '>50TiB of data in a year'
-    - Not sure
-  - question: Velocity
-    description: Frequency or streaming nature of incoming data
-    options:
-    - Daily batch
-    - Intra-day batches
-    - Streaming
-    - Not sure
-  - question: Late arriving or out-of-order data
-    description: Stability and timeliness of incoming data
-    options:
-    - Data is always on time and stable
-    - Sometimes missing or late
-    - Often missing or late/out of order
-    - Not sure
-- category: Modelling complexity
-  questions:
-  - question: Data Vault dismantling
-    description: Whether a Data Vault model is in place and needs to be dismantled
-    options:
-    - No Data Vault
-    - Some implementation started but not a lot to redo
-    - Raw/Business Vault built and needs to be dismantled
-    - Not sure
-  - question: Historised values
-    description: Whether historical dimension changes (e.g., SCD2) need to be tracked
-    options:
-    - No, only latest snapshot ever needed
-    - Some tracking of history of values in data needed over time
-    - Need to keep history of changes to dimension values (“SCD2”)
-    - Not sure
-  - question: PLDM readiness
-    description: Whether the PLDM model is defined and agreed
-    options:
-    - PLDM modelling done and agreed already/concepts exist
-    - Some modelling
-    - Totally new modelling to be done and approved
-    - Not sure
-  - question: Understanding of how it will be consumed
-    description: Clarity on data consumption and modeling requirements
-    options:
-    - Clear requirements how things need to be modelled for consumers
-    - Some indication based on use cases
-    - No idea how this data needs to be consumed or a wide variety of use cases
-    - Not sure
-- category: Implementation complexity
-  questions:
-  - question: Paved Road fit
-    description: Whether the implementation fits current platform capabilities
-    options:
-    - Fits perfectly in currently delivered functionality
-    - Fits but needs some new features or changes
-    - Needs to be crazy paved
-    - Not sure
-  - question: New platform capabilities required
-    description: Whether new tools or frameworks are needed
-    options:
-    - All platform features already available
-    - Some new tools or frameworks needed
-    - Needs very different platform capabilities from today
-    - Not sure
-  - question: Involves decommissioning of PDP V1 product
-    description: Whether an existing PDP V1 product needs to be retired
-    options:
-    - No, is new PDPV2 only
-    - Yes need to decommission a PDPV1 product and replace with PDPV2
-    - Not sure
-  - question: Inherited tech debt complexity
-    description: How much technical debt the team inherits
-    options:
-    - Greenfields
-    - Some existing tech debt
-    - Lots of tech debt to unpick and manage
-    - Not sure
-  - question: Automation applicability
-    description: Whether automation tools are applicable and available
-    options:
-    - Automation tooling/frameworks exist
-    - Some tools to help
-    - No automation available
-    - Not sure
-  - question: Tooling applicable and available
-    description: Whether the chosen stack supports the implementation
-    options:
-    - Fits in existing stack
-    - Needs some different tools
-    - Completely different
-    - Not sure
-  - question: Infrastructure deps
-    description: Level of infrastructure dependencies
-    options:
-    - No dependency on cloud team
-    - Some additional custom infrastructure
-    - Need cloud/networking team
-    - Not sure
-  - question: Streaming vs batch
-    description: Type of processing required
-    options:
-    - Batch
-    - Medium-latency streaming or micro-batch needed
-    - Real-time needed
-    - Not sure
-  - question: Data contract complex
-    description: Complexity of the data interface
-    options:
-    - Simple interface
-    - Mostly simple interfaces
-    - Many different interfaces
-    - Not sure
-- category: Compliance / Governance / Infosec complexity
-  questions:
-  - question: Has Personally Identifiable Information in data
-    description: Whether the data contains PII
-    options:
-    - 'No'
-    - 'Yes'
-    - Not sure
-  - question: Has confidential/secret data?
-    description: Whether the data contains business secrets or restricted info
-    options:
-    - 'No'
-    - 'Yes'
-    - Not sure
-  - question: Complexity of classifying data
-    description: How hard it is to classify the data properly
-    options:
-    - We can easily classify
-    - We need help/other tooling for this datasety
-    - Not sure
-  - question: DPISO?
-    description: Status of the Data Privacy and Security Assessment
-    options:
-    - Not needed
-    - One exists already
-    - Still need to engage and get DPISO
-    - Not sure
-  - question: New supplier relationship?
-    description: Whether data is from new or existing third-party suppliers
-    options:
-    - Existing supplier
-    - New 3rd party supplier
-    - Potentially many new supplier relationships
-    - Not sure
-  - question: New infosec pattern
-    description: Whether new information security approvals are needed
-    options:
-    - Only existing approved patterns
-    - Variations on existing
-    - Totally new infosec assessments
-    - Not sure
-  - question: EDI scanning needed?
-    description: Need for malware/DLP scanning of incoming data
-    options:
-    - No - agreed
-    - Some scanning
-    - Yes - all source data needs scan
-    - Not sure
-- category: Consumption complexity
-  questions:
-  - question: We need to build a Tableau certified source
-    description: Whether a certified Tableau data source must be delivered
-    options:
-    - 'No'
-    - 'Yes'
-    - Not sure
-  - question: Number of consumer personas
-    description: How many types of data consumers must be supported
-    options:
-    - Only 1
-    - 1-3
-    - '>3'
-    - Not sure
-  - question: Users and Use Cases well understood
-    description: Clarity of user needs and use cases
-    options:
-    - Clear requirements
-    - Some known use cases
-    - Need to be flexible
-    - Not sure
-  - question: User training complexity
-    description: Level of training and enablement required
-    options:
-    - No training required
-    - Will need to support sometimes
-    - Formal training needed
-    - Not sure
-- category: Visualisation complexity
-  questions:
-  - question: Complex / Custom UI
-    description: Type and complexity of required visualizations
-    options:
-    - No viz
-    - Simple tableau visualisations
-    - Custom or complex viz
-    - Not sure
-  - question: Streamlit app?
-    description: Whether a custom Streamlit application is required
-    options:
-    - No App
-    - Yes is a custom app
-    - Not sure
-  - question: Needs custom user research/UX?
-    description: Whether UX research and design is needed
-    options:
-    - 'No'
-    - 'Yes'
-    - Not sure
-- category: Data Quality complexity
-  questions:
-  - question: Complex data validation requirements
-    description: Depth of data validation and testing needed
-    options:
-    - Simple expectations
-    - Complex inter-field tests
-    - Correctness guarantees needed for business-critical reasons (e.g. compliance)
-    - Not sure
-  - question: Complex pipeline verification requirements
-    description: Complexity of ensuring pipeline correctness
-    options:
-    - Simple unit tests
-    - Unit and integration tests
-    - Manual verification needed
-    - Not sure
-  - question: Custom tests that don’t fit into framework
-    description: Need for custom testing frameworks or tools
-    options:
-    - Our tests fit framework
-    - Need new tool or custom code
-    - Not sure
-- category: Dependency complexity
-  questions:
-  - question: Dependency on other teams
-    description: Need for support from other engineering teams
-    options:
-    - No dependency
-    - Only dependent on source teams
-    - Dependent on source and platform/other teams
-    - Not sure
-  - question: Dependency on other data products
-    description: Need for data from other products or domains
-    options:
-    - 'No'
-    - Yes but only our own products
-    - Yes and others from other domains
-    - Not sure
-  - question: Dependency on tech modernisation
-    description: Impact from the tech modernisation programme
-    options:
-    - No we are unaffected
-    - Yes we are impacted
-    - Not sure
-  - question: Dependency on cloud teams
-    description: Need for cloud or infrastructure team involvement
-    options:
-    - No dependency
-    - Yes we do have a dependency
-    - Not sure
-  - question: Dependency on 3rd party consumption testing
-    description: Dependency on UAT from 3rd parties or external teams
-    options:
-    - No dependency outside team
-    - Yes but internal JL team
-    - Yes 3rd party outside JL
-    - Not sure
-=======
 formTitle: Data Product Complexity Questionaire
 sections:
   - section: Data Product Information
     questions:
-    - question: What is the data product name?
-      questionType: ShortAnswer
-    - question: What is the Value Stream?
-      description: Choose the most appropriate value stream from the values stream
-      questionType: DropDown
-      options:
-      - P1
-      - FS 
-      - W1 
-      - W2 
-      - W3
-      - W4
-      - J1
-      - J2
-      - J3
-      - SCA1
-      - SCA2
-    - question: What data tiers does this data product impact?
-      description: please indicate all effected tiers
-      questionType: CheckBox
-      options:
-      - Raw
-      - Conform
-      - Consume
-      - Not sure
-  - section: Stakeholders and organisation 
-    questions:
-    - question: Are stakeholders identified? 
-      description: Indicate if the data product consuming stakeholder(s) are identified 
-      questionType: DropDown
-      options:
-      - No problem identifying stakeholders and they exist in the business
-      - Some stakeholders have left and there are SME gaps
-      - No idea who our stakeholders are or they are no longer present
-      - Not sure
-    - question: Number/diversity of stakeholders
-      description: How many and how varied the stakeholders are
-      questionType: DropDown
-      options:
-      - Only a few/easily identified stakeholders
-      - Many different stakeholders
-      - Not sure
-    - question: Stakeholder availability and engagement
-      description: How engaged stakeholders are and ease of access
-      questionType: DropDown
-      options:
-      - We can get time and engagement from our stakeholders
-      - Sometimes engagement from stakeholders is difficult/insufficient
-      - Access to our stakeholders is a real problem
-      - Not sure
-  - section: Source Data 
-    questions:
-    - question: How many upstream data sources (data products and/or source systems) does this data product depend on?
-      description: Provide the a numerical estimate  
-      questionType: ShortAnswer
-    - question: Do new sources need to be integrated and landed in the data platform?
-      description: Chose the most appropraite option
-      questionType: DropDown  
-      options:
-      - only needs existing sources in raw
-      - some new sources need to be integrated
-      - many new sources to integrate
-      - Not sure
-    - question: Our product builds on PDPV1 implementations
-      description: Whether this builds on older PDPV1 implementations
-      questionType: DropDown 
-      options:
-      - 'No'
-      - 'Yes'
-      - Not sure
-    - question: Access to source system SME
-      description: Availability of subject matter experts for source systems
-      questionType: DropDown 
-      options:
-      - Full access to SME that understands the source
-      - Only occasional access
-      - No SME available
-      - Not sure
-    - question: Are the source data/systems on which this data product depends well understood/clear knowledge?  
-      description: Knoweldge of the source data dependencies impacts the classification and modelling for the data product
-      questionType: DropDown 
-      options:
-      - Well documented and understood
-      - Partial understanding and documentation
-      - Complex/obscure with little information
-      - Not sure
-    - question: New integration pattern
-      description: Whether this reuses or introduces new integration patterns
-      questionType: DropDown 
-      options:
-      - Reusing an existing approved integration pattern e.g. Informatica/APIs
-      - Is a tweak of an existing pattern
-      - Is a totally new pattern that needs arch approval
-      - Not sure
-    - question: Please select all applicable source integration technologies
-      description: 
-      questionType: CheckBox 
-      options:
-      - Informatica CDC
-      - Ab Initio
-      - Other
-    - question: Velocity
-      description: Frequency or streaming nature of incoming data
-      questionType: DropDown 
-      options:
-      - Daily batch
-      - Intra-day batches
-      - Streaming
-      - Not sure
-    - question: What is the volume of records (rows) that are typically updated per day?
-      description: Capture the estimated data volume, for example 3000, or 5000000 
-      questionType: ShortAnswer 
-    - question: Is the source data correctly sequenced and ordered?
-      description: Stability and timeliness of incoming data
-      questionType: DropDown 
-      options:
-      - Data is always on time and stable
-      - Sometimes missing or late
-      - Often missing or late/out of order
-      - Not sure
+      - question: What is the data product name?
+        questionType: ShortAnswer
+      - question: What is the Value Stream?
+        description: Choose the most appropriate value stream from the values stream
+        questionType: DropDown
+        options:
+          - P1
+          - FS
+          - W1
+          - W2
+          - W3
+          - W4
+          - J1
+          - J2
+          - J3
+          - SCA1
+          - SCA2
+      - question: What data tiers does this data product impact?
+        description: please indicate all effected tiers
+        questionType: CheckBox
+        options:
+          - Raw
+          - Conform
+          - Consume
+          - Not sure
+  - section: Stakeholders and organisation
+    questions:
+      - question: Are stakeholders identified?
+        description: Indicate if the data product consuming stakeholder(s) are identified
+        questionType: DropDown
+        options:
+          - No problem identifying stakeholders and they exist in the business
+          - Some stakeholders have left and there are SME gaps
+          - No idea who our stakeholders are or they are no longer present
+          - Not sure
+      - question: Number/diversity of stakeholders
+        description: How many and how varied the stakeholders are
+        questionType: DropDown
+        options:
+          - Only a few/easily identified stakeholders
+          - Many different stakeholders
+          - Not sure
+      - question: Stakeholder availability and engagement
+        description: How engaged stakeholders are and ease of access
+        questionType: DropDown
+        options:
+          - We can get time and engagement from our stakeholders
+          - Sometimes engagement from stakeholders is difficult/insufficient
+          - Access to our stakeholders is a real problem
+          - Not sure
+  - section: Source Data
+    questions:
+      - question: How many upstream data sources (data products and/or source systems) does this data product depend on?
+        description: Provide the a numerical estimate
+        questionType: ShortAnswer
+      - question: Do new sources need to be integrated and landed in the data platform?
+        description: Chose the most appropraite option
+        questionType: DropDown
+        options:
+          - only needs existing sources in raw
+          - some new sources need to be integrated
+          - many new sources to integrate
+          - Not sure
+      - question: Our product builds on PDPV1 implementations
+        description: Whether this builds on older PDPV1 implementations
+        questionType: DropDown
+        options:
+          - "No"
+          - "Yes"
+          - Not sure
+      - question: Access to source system SME
+        description: Availability of subject matter experts for source systems
+        questionType: DropDown
+        options:
+          - Full access to SME that understands the source
+          - Only occasional access
+          - No SME available
+          - Not sure
+      - question: Are the source data/systems on which this data product depends well understood/clear knowledge?
+        description: Knoweldge of the source data dependencies impacts the classification and modelling for the data product
+        questionType: DropDown
+        options:
+          - Well documented and understood
+          - Partial understanding and documentation
+          - Complex/obscure with little information
+          - Not sure
+      - question: New integration pattern
+        description: Whether this reuses or introduces new integration patterns
+        questionType: DropDown
+        options:
+          - Reusing an existing approved integration pattern e.g. Informatica/APIs
+          - Is a tweak of an existing pattern
+          - Is a totally new pattern that needs arch approval
+          - Not sure
+      - question: Please select all applicable source integration technologies
+        description:
+        questionType: CheckBox
+        options:
+          - Informatica CDC
+          - Ab Initio
+          - Other
+      - question: Velocity
+        description: Frequency or streaming nature of incoming data
+        questionType: DropDown
+        options:
+          - Daily batch
+          - Intra-day batches
+          - Streaming
+          - Not sure
+      - question: What is the volume of records (rows) that are typically updated per day?
+        description: Capture the estimated data volume, for example 3000, or 5000000
+        questionType: ShortAnswer
+      - question: Is the source data correctly sequenced and ordered?
+        description: Stability and timeliness of incoming data
+        questionType: DropDown
+        options:
+          - Data is always on time and stable
+          - Sometimes missing or late
+          - Often missing or late/out of order
+          - Not sure
   - section: Data governance and information security
     questions:
-    - question: Is there Personally Identifiable Information in the source data?
-      description: Whether the data contains PII
-      questionType: DropDown
-      options:
-      - 'No'
-      - 'Yes'
-      - Not sure
-    - question: Is there confidential or secret data?
-      description: Whether the data contains business secrets or restricted info
-      options:
-      - 'No'
-      - 'Yes'
-      - Not sure
-    - question: Does this data product require DPISO?
-      description: Status of the Data Privacy and Security Assessment
-      options:
-      - Not needed
-      - One exists already
-      - A new DPISO is required
-      - Not sure
-    - question: New supplier relationship?
-      description: Whether data is from new or existing third-party suppliers
-      options:
-      - Existing supplier
-      - New 3rd party supplier
-      - Potentially many new supplier relationships
-      - Not sure
-    - question: New infosec pattern
-      description: Whether new information security approvals are needed
-      options:
-      - Only existing approved patterns
-      - Variations on existing
-      - Totally new infosec assessments
-      - Not sure
-    - question: EDI scanning needed?
-      description: Need for malware/DLP scanning of incoming data
-      options:
-      - No - agreed
-      - Some scanning
-      - Yes - all source data needs scan
-      - Not sure
+      - question: Is there Personally Identifiable Information in the source data?
+        description: Whether the data contains PII
+        questionType: DropDown
+        options:
+          - "No"
+          - "Yes"
+          - Not sure
+      - question: Is there confidential or secret data?
+        description: Whether the data contains business secrets or restricted info
+        options:
+          - "No"
+          - "Yes"
+          - Not sure
+      - question: Does this data product require DPISO?
+        description: Status of the Data Privacy and Security Assessment
+        options:
+          - Not needed
+          - One exists already
+          - A new DPISO is required
+          - Not sure
+      - question: New supplier relationship?
+        description: Whether data is from new or existing third-party suppliers
+        options:
+          - Existing supplier
+          - New 3rd party supplier
+          - Potentially many new supplier relationships
+          - Not sure
+      - question: New infosec pattern
+        description: Whether new information security approvals are needed
+        options:
+          - Only existing approved patterns
+          - Variations on existing
+          - Totally new infosec assessments
+          - Not sure
+      - question: EDI scanning needed?
+        description: Need for malware/DLP scanning of incoming data
+        options:
+          - No - agreed
+          - Some scanning
+          - Yes - all source data needs scan
+          - Not sure
   - section: Data Modelling
     questions:
-    - question: Does the data product depend on the Data Vault?
-      description: Whether a Data Vault model is in place and needs to be dismantled
-      questionType: DropDown
-      options:
-      - No Data Vault
-      - Some implementation started but not a lot to redo
-      - Raw/Business Vault built and needs to be dismantled
-      - Not sure
-    - question: Do records changes need to be tracked (historised)?
-      description: Do historical dimension changes (e.g., SCD2) need to be tracked
-      questionType: DropDown
-      options:
-      - No, only latest snapshot ever needed
-      - Some tracking of history of values in data needed over time
-      - Need to keep history of changes to dimension values (“SCD2”)
-      - Not sure
-    - question: Does the data product depend on conformed model (PLDM)?  
-      description: Select the most appropriate option
-      questionType: DropDown
-      options:
-      - PLDM model is defined in conformed tier and agreed  
-      - Some refinment/iteration needed
-      - Totally new modelling to be done and approved
-      - Not sure
-  - section: Dependencies 
-    questions:
-    - question: Are the dependency on other data products?
-      description: Need for data from other products or domains
-      questionType: DropDown
-      options:
-      - 'No'
-      - Yes but only our own products
-      - Yes and others from other domains
-      - Not sure
-    - question: Does Tech Modernisation have an impact on our data sources/systems?
-      description: Impact from the tech modernisation programme
-      questionType: DropDown
-      options:
-      - No impact
-      - Some impact
-      - Major impact
-      - Not sure
-    - question: Dependency on 3rd party consumption testing
-      description: Dependency on UAT from 3rd parties or external teams
-      questionType: DropDown
-      options:
-      - No dependency outside team
-      - Yes but internal JL team
-      - Yes 3rd party outside JL
-      - Not sure
+      - question: Does the data product depend on the Data Vault?
+        description: Whether a Data Vault model is in place and needs to be dismantled
+        questionType: DropDown
+        options:
+          - No Data Vault
+          - Some implementation started but not a lot to redo
+          - Raw/Business Vault built and needs to be dismantled
+          - Not sure
+      - question: Do records changes need to be tracked (historised)?
+        description: Do historical dimension changes (e.g., SCD2) need to be tracked
+        questionType: DropDown
+        options:
+          - No, only latest snapshot ever needed
+          - Some tracking of history of values in data needed over time
+          - Need to keep history of changes to dimension values (“SCD2”)
+          - Not sure
+      - question: Does the data product depend on conformed model (PLDM)?
+        description: Select the most appropriate option
+        questionType: DropDown
+        options:
+          - PLDM model is defined in conformed tier and agreed
+          - Some refinment/iteration needed
+          - Totally new modelling to be done and approved
+          - Not sure
+  - section: Dependencies
+    questions:
+      - question: Are the dependency on other data products?
+        description: Need for data from other products or domains
+        questionType: DropDown
+        options:
+          - "No"
+          - Yes but only our own products
+          - Yes and others from other domains
+          - Not sure
+      - question: Does Tech Modernisation have an impact on our data sources/systems?
+        description: Impact from the tech modernisation programme
+        questionType: DropDown
+        options:
+          - No impact
+          - Some impact
+          - Major impact
+          - Not sure
+      - question: Dependency on 3rd party consumption testing
+        description: Dependency on UAT from 3rd parties or external teams
+        questionType: DropDown
+        options:
+          - No dependency outside team
+          - Yes but internal JL team
+          - Yes 3rd party outside JL
+          - Not sure
   - section: Consumption and Visualisation
     questions:
-    - question: How many consumer personas are supported by this data product?
-      description: How many types of data consumers must be supported.  For example
-      questionType: DropDown  
-      options:
-      - Only 1
-      - 2-3
-      - '>3'
-      - Not sure
-    - question: Are there clear consumption requirements for the data product?
-      description: Clarity on data consumption and modeling requirements
-      questionType: DropDown
-      options:
-      - Clear requirements how things need to be modelled for consumers
-      - Some indication based on use cases
-      - No idea how this data needs to be consumed or a wide variety of use cases
-      - Not sure  
-    - question: Do we need to build a Tableau certified source(s)
-      description: Whether a certified Tableau data source must be delivered
-      questionType: DropDown
-      options:
-      - 'No'
-      - 'Yes'
-      - Not sure
-    - question: What is the visualisation complexity of the data product?
-      description: Please indicate Type and complexity of required visualizations
-      options:
-      - No visualasation required 
-      - Simple tableau visualisations
-      - Custom or complex dashboards
-      - Custom Streamlit app
-      - Not sure
-    - question: Needs custom user research/UX?
-      description: Whether UX research and design is needed
-      options:
-      - 'No'
-      - 'Yes'
-      - Not sure
+      - question: How many consumer personas are supported by this data product?
+        description: How many types of data consumers must be supported.  For example
+        questionType: DropDown
+        options:
+          - Only 1
+          - 2-3
+          - ">3"
+          - Not sure
+      - question: Are there clear consumption requirements for the data product?
+        description: Clarity on data consumption and modeling requirements
+        questionType: DropDown
+        options:
+          - Clear requirements how things need to be modelled for consumers
+          - Some indication based on use cases
+          - No idea how this data needs to be consumed or a wide variety of use cases
+          - Not sure
+      - question: Do we need to build a Tableau certified source(s)
+        description: Whether a certified Tableau data source must be delivered
+        questionType: DropDown
+        options:
+          - "No"
+          - "Yes"
+          - Not sure
+      - question: What is the visualisation complexity of the data product?
+        description: Please indicate Type and complexity of required visualizations
+        options:
+          - No visualasation required
+          - Simple tableau visualisations
+          - Custom or complex dashboards
+          - Custom Streamlit app
+          - Not sure
+      - question: Needs custom user research/UX?
+        description: Whether UX research and design is needed
+        options:
+          - "No"
+          - "Yes"
+          - Not sure
   - section: Implementation
     questions:
-    - question: Are new data platform capabilities required to satify this data product?
-      description: Whether new tools or frameworks are needed
-      questionType: DropDown
-      options:
-      - All platform features already available
-      - Some new tools or frameworks needed
-      - Needs very different platform capabilities from today
-      - Not sure
-    - question: Does a v1 data product need to be decommissioned?
-      description: Whether an existing PDP V1 product needs to be retired
-      questionType: DropDown
-      options:
-      - No, is new PDPV2 only
-      - Yes need to decommission a PDPV1 product and replace with PDPV2
-      - Not sure
-    - question: Is there inherited tech debt complexity?
-      description: Consider Data Vault or legacy ingestion pipelines in your a  
-      questionType: DropDown
-      options:
-      - Greenfield implementation
-      - Some existing tech debt
-      - Lots of tech debt to unpick and manage
-      - Not sure
-    - question: Automation applicability
-      description: Whether automation tools are applicable and available
-      questionType: DropDown
-      options:
-      - Automation tooling/frameworks exist
-      - Some tools to help
-      - No automation available
-      - Not sure
-    - question: Tooling applicable and available
-      description: Whether the chosen stack supports the implementation
-      questionType: DropDown
-      options:
-      - Fits in existing stack
-      - Needs some different tools
-      - Completely different
-      - Not sure
-    - question: Streaming vs batch
-      description: Type of processing required
-      questionType: DropDown
-      options:
-      - Batch
-      - Medium-latency streaming or micro-batch needed
-      - Real-time needed
-      - Not sure
-    - question: Data contract complex
-      description: Complexity of the data interface
-      questionType: DropDown
-      options:
-      - Simple interface
-      - Mostly simple interfaces
-      - Many different interfaces
-      - Not sure
-   
->>>>>>> 0b650f25
+      - question: Are new data platform capabilities required to satify this data product?
+        description: Whether new tools or frameworks are needed
+        questionType: DropDown
+        options:
+          - All platform features already available
+          - Some new tools or frameworks needed
+          - Needs very different platform capabilities from today
+          - Not sure
+      - question: Does a v1 data product need to be decommissioned?
+        description: Whether an existing PDP V1 product needs to be retired
+        questionType: DropDown
+        options:
+          - No, is new PDPV2 only
+          - Yes need to decommission a PDPV1 product and replace with PDPV2
+          - Not sure
+      - question: Is there inherited tech debt complexity?
+        description: Consider Data Vault or legacy ingestion pipelines in your a
+        questionType: DropDown
+        options:
+          - Greenfield implementation
+          - Some existing tech debt
+          - Lots of tech debt to unpick and manage
+          - Not sure
+      - question: Automation applicability
+        description: Whether automation tools are applicable and available
+        questionType: DropDown
+        options:
+          - Automation tooling/frameworks exist
+          - Some tools to help
+          - No automation available
+          - Not sure
+      - question: Tooling applicable and available
+        description: Whether the chosen stack supports the implementation
+        questionType: DropDown
+        options:
+          - Fits in existing stack
+          - Needs some different tools
+          - Completely different
+          - Not sure
+      - question: Streaming vs batch
+        description: Type of processing required
+        questionType: DropDown
+        options:
+          - Batch
+          - Medium-latency streaming or micro-batch needed
+          - Real-time needed
+          - Not sure
+      - question: Data contract complex
+        description: Complexity of the data interface
+        questionType: DropDown
+        options:
+          - Simple interface
+          - Mostly simple interfaces
+          - Many different interfaces
+          - Not sure